--- conflicted
+++ resolved
@@ -1,14 +1,9 @@
 import imp
 import re
 from enum import Enum
-<<<<<<< HEAD
 from .core import DataJointError, camelCase, log
-from .relational import Relational
+from .relational import _Relational
 from .heading import Heading
-=======
-from .core import DataJointError, camelCase
-from .relational import _Relational
->>>>>>> 4a1bf2ca
 
 # table names have prefixes that designate their roles in the processing chain
 Role = Enum('Role','manual lookup imported computed job')
@@ -18,7 +13,7 @@
     Role.imported : '_',
     Role.computed : '__',
     Role.job      : '~'
-    }   
+    }
 prefixRole = dict(zip(rolePrefix.values(),rolePrefix.keys()))
 
 mysql_constants = ['CURRENT_TIMESTAMP']
@@ -28,29 +23,29 @@
     """
     datajoint.Relvar integrates all data manipulation and data declaration functions.
     An instance of the class provides an interface to a single table in the database.
-    
-    An instance of the the class can be produce in two ways: 
+
+    An instance of the the class can be produce in two ways:
         1. direct instantiation  (used mostly for debugging and odd jobs)
         2. instantiation from a derived class (regular recommended use)
-        
+
     With direct instantiation, instance parameters must be explicitly specified.
     With a derived class, all the instance parameters are taken from the module
     of the deriving class. The module must declare the connection object conn.
     The name of the deriving class is used as the table's displayName.
-    
-    Tables are identified by their "pretty names", which are CamelCase. The actual 
-    table names are converted from CamelCase to underscore_separated_words and 
+
+    Tables are identified by their "pretty names", which are CamelCase. The actual
+    table names are converted from CamelCase to underscore_separated_words and
     prefixed according to the table's role.
     """
 
     def __init__(self, conn=None, dbname=None, displayName=None, declaration=None):
-        # TODO: change displayName by something more sensible for the user 
+        # TODO: change displayName by something more sensible for the user
         """
         INPUTS:
         conn - a datajoint.Connection object
         dbname - database schema name
         displayName - module.PrettyTableName (the CamelCase version of the table name)
-        declaration - table declaration string in DataJoint syntax 
+        declaration - table declaration string in DataJoint syntax
         """
         # unless otherwise specified, take the name and module of the derived class
         # The doc string of the derived class contains the table declaration
@@ -61,66 +56,56 @@
             module = imp.importlib.__import__(self.__class__.__module__)
             displayName = self.__class__.__name__
             assert displayName == camelCase(displayName), 'Class %s should be renamed %s' % (displayName, camelCase(displayName))
-            try:            
-                conn = module.conn   
+            try:
+                conn = module.conn
             except AttributeError:
                 raise DataJointError('DataJoint module %s must declare a connection object conn.' % module.__name__)
             dbname = conn.schemas[module.__name__]
             declaration = self.__class__.__doc__   # table declaration is in the doc string
-  
-<<<<<<< HEAD
-        self.conn = conn;
-        self.prettyName = camelCase(prettyName)
-=======
+
         super().__init__(conn)
         self.displayName = displayName
->>>>>>> 4a1bf2ca
         self.dbname = dbname
         self.declaration = declaration
         self.conn.loadHeadings(dbname)
-            
+
 
     def _compile(self):
         sql = '`%s`.`%s`' % (self.dbname, self.tableName)
         return sql, self.heading
-        
-    
+
+
     @property
     def isDeclared(self):
         # True if found in the database
         return self.displayName in self.conn.tableNames[self.dbname]
-        
-        
+
+
     @property
     def tableName(self):
-<<<<<<< HEAD
         self.declare()
-        return self.conn.tableNames[self.dbname][self.prettyName]            
-=======
-        self.declare
-        return self.conn.tableNames[self.dbname][self.displayName]            
->>>>>>> 4a1bf2ca
-    
+        return self.conn.tableNames[self.dbname][self.prettyName]
+
     @property
     def heading(self):
         self.declare()
         return self.conn.headings[self.dbname][self.tableName]
-        
+
     @property
     def fullTableName(self):
         return '`%s`.`%s`' % (self.dbname, self.tableName)
-        
+
     @property
     def primaryKey(self):
         return self.heading.primaryKey
-       
+
     def declare(self):
         if not self.isDeclared:
-            self._declare()  
+            self._declare()
             if not self.isDeclared:
                 raise DataJointError('Table could not be declared for %s' % self.displayName)
-    
-    
+
+
     @classmethod
     def getRelvar(cls, conn, modName, prettyName):
         module = imp.importlib.__import__(modName)
@@ -139,7 +124,7 @@
         if field.isNullable:
             default = 'DEFAULT NULL'
         else:
-            default = 'NOT NULL' 
+            default = 'NOT NULL'
             # if some default specified
             if field.default:
                 # enclose value in quotes (even numeric), except special SQL values
@@ -148,16 +133,16 @@
                     default = '%s DEFAULT %s' % (default, field.default)
                 else:
                     default = '%s DEFAULT "%s"' % (default, field.default)
-        
+
         # TODO: escase instead! - same goes for Matlab side implementation
         assert not any((c in r'\"' for c in field.comment)), \
             'Illegal characters in attribute comment "%s"' % field.comment
-        
+
         return '`{name}` {type} {default} COMMENT "{comment}", \n'.format(\
         name=field.name, type=field.type, default=default, comment=field.comment)
-        
-        
-    
+
+
+
     def _declare(self):
         """
         _declare is called when no table in the database matches this object
@@ -166,12 +151,12 @@
         fullName = tableInfo['module'] + '.' + tableInfo['className']
         clsName = self.__module__ + '.' + self.prettyName
         assert fullName == clsName, 'Table name %s does not match the declared name %s' % (clsName, fullName)
-        
+
         # compile the CREATE TABLE statement
         # TODO: support prefix
         tableName = rolePrefix[tableInfo['tier']] + self.prettyName
         sql = 'CREATE TABLE `%s`.`%s` (\n' % (self.dbname, tableName)
-        
+
         # add inherited primary key fields
         primaryKeyFields = set()
         nonKeyFields = set()
@@ -181,50 +166,50 @@
                 if field.name not in primaryKeyFields:
                     primaryKeyFields.add(field.name)
                     sql += self._fieldToSQL(field)
-        
+
         # add newly defined primary key fields
         for field in (f for f in fieldDefs if f.isKey):
             primaryKeyFields.add(field.name)
             assert not field.isNullable, 'primary key header cannot be nullable'
             sql += self._fieldToSQL(field)
-            
-        # add secondary foreign key attributes      
+
+        # add secondary foreign key attributes
         for r in referenced:
             keys = (x for x in r.heading.attrs.values() if x.isKey)
             for field in keys:
                 if field.name not in primaryKeyFields | nonKeyFields:
                     nonKeyFields.add(field.name)
                     sql += self._fieldToSQL(field)
-        
+
         # add dependent attributes
         for field in (f for f in fieldDefs if not f.isKey):
             nonKeyFields.add(field.name)
             sql += self._fieldToSQL(field)
-            
+
         # add primary key declaration
         assert len(primaryKeyFields)>0, 'table must have a primary key'
         keys = ', '.join(primaryKeyFields)
         sql += 'PRIMARY KEY (%s),\n' % keys
-        
+
         # add foreign key declarations
         for ref in parents+referenced:
             keys = ', '.join(ref.primaryKey)
             sql += 'FOREIGN KEY (%s) REFERENCES %s (%s) ON UPDATE CASCADE ON DELETE RESTRICT,\n' % \
                     (keys, ref.fullTableName, keys)
 
-        
+
         # add secondary index declarations
         # gather implicit indexes due to foreign keys first
         implicitIndexes = []
         for fkSource in parents+referenced:
             implicitIndexes.append(fkSource.primaryKey)
-        
-        #for index in indexDefs: 
+
+        #for index in indexDefs:
         #TODO: finish this up...
-        
+
         # close the declaration
         sql = '%s\n) ENGINE = InnoDB, COMMENT "%s"' % (sql[:-2], tableInfo['comment'])
-        
+
         # make sure that the table does not alredy exist
         self.conn.loadHeadings(self.dbname, force=True)
         if not self.isDeclared:
@@ -232,35 +217,35 @@
             log('\n<SQL>\n' + sql + '</SQL>\n\n')
             self.conn.query(sql)
             self.conn.loadHeadings(self.dbname, force=True)
-        
-        
+
+
     def _parseDeclaration(self):
         parents = []
         referenced = []
         indexDefs = []
         fieldDefs = []
         declaration = re.split(r'\s*\n\s*', self.declaration.strip())
-        
+
         # remove comment lines
         declaration = [x for x in declaration if not x.startswith('#')]
         ptrn = """
         ^(?P<module>\w+)\.(?P<className>\w+)\s*     #  module.className
         \(\s*(?P<tier>\w+)\s*\)\s*                  #  (tier)
-        \#\s*(?P<comment>.*)$                       #  comment  
+        \#\s*(?P<comment>.*)$                       #  comment
         """
         p = re.compile(ptrn, re.X)
         tableInfo = p.match(declaration[0]).groupdict()
         assert tableInfo['tier'] in Role.__members__, 'invalidTableTier:Invalid tier for table %s.%s' % (tableInfo['module'], tableInfo['className'])
         tableInfo['tier'] = Role[tableInfo['tier']] # convert into enum
         inKey = True
-        
+
         fieldPtrn = """
         ^[a-z][a-z\d_]*\s*          # name
         (=\s*\S+(\s+\S+)*\s*)?      # optional defaults
         :\s*\w.*$                   # type, comment
         """
         fieldP = re.compile(fieldPtrn, re.I + re.X) # ignore case and verbose
-        
+
         for line in declaration[1:]:
             if line.startswith('---'):
                 inKey = False
@@ -275,9 +260,9 @@
                 fieldDefs.append(self._parseAttrDef(line, inKey))
             else:
                 raise DataJointError('Invalid table declaration line "%s"' % line)
-        
+
         return (tableInfo, parents, referenced, fieldDefs, indexDefs)
-        
+
     def _parseAttrDef(self, line, inKey):
         line = line.strip()
         attrPtrn = """
@@ -297,7 +282,7 @@
         attrInfo['isNullable'] = attrInfo['default'].lower() == 'null'
         assert (not re.match(r'^bigint', attrInfo['type'], re.I) or not attrInfo['isNullable']), \
             'BIGINT attributes cannot be nullable in "%s"' % line
-        
+
         attrInfo['isKey'] = inKey;
         attrInfo['isAutoincrement'] = None
         attrInfo['isNumeric'] = None
@@ -305,9 +290,9 @@
         attrInfo['isBlob'] = None
         attrInfo['alias'] = None
         attrInfo['dtype'] = None
-        
+
         return Heading.AttrTuple(**attrInfo)
-    
+
     def _parseIndexDef(self, line):
         line = line.strip()
         indexPtrn = """
@@ -323,10 +308,10 @@
         assert len(attributes) == len(set(attributes)), \
         'Duplicate attributes in index declaration "%s"' % line
         return indexInfo
-        
-            
-            
-            
-        
-        
-
+
+
+
+
+
+
+
