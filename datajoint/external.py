import os
from tqdm import tqdm
from . import config, DataJointError
from .hash import long_hash
from .blob import pack, unpack
from .base_relation import BaseRelation
from .declare import STORE_HASH_LENGTH, HASH_DATA_TYPE
<<<<<<< HEAD
from .s3 import S3, delete_all_except
from .utils import safe_write
=======

from . import s3


def safe_write(filename, blob):
    """
    A two-step write.
    :param filename: full path
    :param blob: binary data
    :return: None
    """
    temp_file = filename + '.saving'
    with open(temp_file, 'bw') as f:
        f.write(blob)
    os.rename(temp_file, filename)
>>>>>>> b696b396


class ExternalTable(BaseRelation):
    """
    The table tracking externally stored objects.
    Declare as ExternalTable(connection, database)
    """
    def __init__(self, arg, database=None):
        if isinstance(arg, ExternalTable):
            super().__init__(arg)
            # copy constructor
            self.database = arg.database
            self._connection = arg._connection
            return
        super().__init__()
        self.database = database
        self._connection = arg
        if not self.is_declared:
            self.declare()

    @property
    def definition(self):
        return """
        # external storage tracking
        hash  : {hash_data_type}  # the hash of stored object + store name
        ---
        size      :bigint unsigned   # size of object in bytes
        timestamp=CURRENT_TIMESTAMP  :timestamp   # automatic timestamp
        """.format(hash_data_type=HASH_DATA_TYPE)

    @property
    def table_name(self):
        return '~external'

    def put(self, store, obj):
        """
        put an object in external store
        """
        spec = self._get_store_spec(store)
        blob = pack(obj)
        blob_hash = long_hash(blob) + store[len('external-'):]
        if spec['protocol'] == 'file':
            folder = os.path.join(spec['location'], self.database)
            full_path = os.path.join(folder, blob_hash)
            if not os.path.isfile(full_path):
                try:
                    safe_write(full_path, blob)
                except FileNotFoundError:
                    os.makedirs(folder)
                    safe_write(full_path, blob)
        elif spec['protocol'] == 's3':
<<<<<<< HEAD
            try:
                S3(database=self.database, blob_hash=blob_hash, **spec).put(blob)
            except TypeError:
                raise DataJointError('External store {store} configuration is incomplete.'.format(store=store))
=======
            s3.put(self.database, store, blob, blob_hash)
        else:
            raise DataJointError('Unknown external storage protocol {protocol} for {store}'.format(
                store=store, protocol=spec['protocol']))
>>>>>>> b696b396

        # insert tracking info
        self.connection.query(
            "INSERT INTO {tab} (hash, size) VALUES ('{hash}', {size}) "
            "ON DUPLICATE KEY UPDATE timestamp=CURRENT_TIMESTAMP".format(
                tab=self.full_table_name,
                hash=blob_hash,
                size=len(blob)))
        return blob_hash

    def get(self, blob_hash):
        """
        get an object from external store.
        Does not need to check whether it's in the table.
        """
        store = blob_hash[STORE_HASH_LENGTH:]
        store = 'external' + ('-' if store else '') + store
        cache_file = os.path.join(config['cache'], blob_hash) if 'cache' in config and config['cache'] else None

        blob = None
        if cache_file:
            try:
                with open(cache_file, 'rb') as f:
                    blob = f.read()
            except FileNotFoundError:
                pass

        if blob is None:
            spec = self._get_store_spec(store)
            if spec['protocol'] == 'file':
                full_path = os.path.join(spec['location'], self.database, blob_hash)
                try:
                    with open(full_path, 'rb') as f:
                        blob = f.read()
                except FileNotFoundError:
                    raise DataJointError('Lost external blob %s.' % full_path) from None
            elif spec['protocol'] == 's3':
<<<<<<< HEAD
                try:
                    blob = S3(database=self.database, blob_hash=blob_hash, **spec).get()
                except TypeError:
                    raise DataJointError('External store {store} configuration is incomplete.'.format(store=store))
=======
                blob = s3.get(self.database, store, blob_hash)
            else:
                raise DataJointError('Unknown external storage protocol "%s"' % self['protocol'])
>>>>>>> b696b396

            if cache_file:
                safe_write(cache_file, blob)

        return unpack(blob)

    @property
    def references(self):
        """
        :return: generator of referencing table names and their referencing columns
        """
        return self.connection.query("""
        SELECT concat('`', table_schema, '`.`', table_name, '`') as referencing_table, column_name
        FROM information_schema.key_column_usage
        WHERE referenced_table_name="{tab}" and referenced_table_schema="{db}"
        """.format(tab=self.table_name, db=self.database), as_dict=True)

    def delete(self):
        return self.delete_quick()

    def delete_quick(self):
        raise DataJointError('The external table does not support delete. Please use delete_garbage instead.')

    def drop(self):
        """drop the table"""
        self.drop_quick()

    def drop_quick(self):
        """drop the external table -- works only when it's empty"""
        if self:
            raise DataJointError('Cannot drop a non-empty external table. Please use delete_garabge to clear it.')
        self.drop_quick()

    def delete_garbage(self):
        """
        Delete items that are no longer referenced.
        This operation is safe to perform at any time.
        """
        self.connection.query(
            "DELETE FROM `{db}`.`{tab}` WHERE ".format(tab=self.table_name, db=self.database) +
            " AND ".join(
                'hash NOT IN (SELECT {column_name} FROM {referencing_table})'.format(**ref)
                for ref in self.references) or "TRUE")
        print('Deleted %d items' % self.connection.query("SELECT ROW_COUNT()").fetchone()[0])

    def clean_store(self, store, display_progress=True):
        """
        Clean unused data in an external storage repository from unused blobs.
        This must be performed after delete_garbage during low-usage periods to reduce risks of data loss.
        """
        spec = self._get_store_spec(store)
        progress = tqdm if display_progress else lambda x: x
        if spec['protocol'] == 'file':
            folder = os.path.join(spec['location'], self.database)
            delete_list = set(os.listdir(folder)).difference(self.fetch('hash'))
            print('Deleting %d unused items from %s' % (len(delete_list), folder), flush=True)
            for f in progress(delete_list):
                os.remove(os.path.join(folder, f))
        elif spec['protocol'] == 's3':
            try:
                delete_all_except(self.fetch('hash'), database=self.database, **spec)
            except TypeError:
                raise DataJointError('External store {store} configuration is incomplete.'.format(store=store))

    @staticmethod
    def _get_store_spec(store):
        try:
            spec = config[store]
        except KeyError:
            raise DataJointError('Storage {store} is requested but not configured'.format(store=store)) from None
        if 'protocol' not in spec:
            raise DataJointError('Storage {store} config is missing the protocol field'.format(store=store))
        if spec['protocol'] not in {'file', 's3'}:
            raise DataJointError(
                'Unknown external storage protocol "{protocol}" in "{store}"'.format(store=store, **spec))
        return spec
<|MERGE_RESOLUTION|>--- conflicted
+++ resolved
@@ -5,26 +5,8 @@
 from .blob import pack, unpack
 from .base_relation import BaseRelation
 from .declare import STORE_HASH_LENGTH, HASH_DATA_TYPE
-<<<<<<< HEAD
 from .s3 import S3, delete_all_except
 from .utils import safe_write
-=======
-
-from . import s3
-
-
-def safe_write(filename, blob):
-    """
-    A two-step write.
-    :param filename: full path
-    :param blob: binary data
-    :return: None
-    """
-    temp_file = filename + '.saving'
-    with open(temp_file, 'bw') as f:
-        f.write(blob)
-    os.rename(temp_file, filename)
->>>>>>> b696b396
 
 
 class ExternalTable(BaseRelation):
@@ -76,17 +58,10 @@
                     os.makedirs(folder)
                     safe_write(full_path, blob)
         elif spec['protocol'] == 's3':
-<<<<<<< HEAD
-            try:
-                S3(database=self.database, blob_hash=blob_hash, **spec).put(blob)
-            except TypeError:
-                raise DataJointError('External store {store} configuration is incomplete.'.format(store=store))
-=======
-            s3.put(self.database, store, blob, blob_hash)
+            S3(database=self.database, blob_hash=blob_hash, **spec).put(blob)
         else:
             raise DataJointError('Unknown external storage protocol {protocol} for {store}'.format(
                 store=store, protocol=spec['protocol']))
->>>>>>> b696b396
 
         # insert tracking info
         self.connection.query(
@@ -124,16 +99,12 @@
                 except FileNotFoundError:
                     raise DataJointError('Lost external blob %s.' % full_path) from None
             elif spec['protocol'] == 's3':
-<<<<<<< HEAD
                 try:
                     blob = S3(database=self.database, blob_hash=blob_hash, **spec).get()
                 except TypeError:
                     raise DataJointError('External store {store} configuration is incomplete.'.format(store=store))
-=======
-                blob = s3.get(self.database, store, blob_hash)
             else:
-                raise DataJointError('Unknown external storage protocol "%s"' % self['protocol'])
->>>>>>> b696b396
+                raise DataJointError('Unknown external storage protocol "%s"' % spec['protocol'])
 
             if cache_file:
                 safe_write(cache_file, blob)
