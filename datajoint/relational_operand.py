--- conflicted
+++ resolved
@@ -327,31 +327,6 @@
     def __repr__(self):
         if config['loglevel'].lower() == 'debug':
             ret = self._repr_helper()
-<<<<<<< HEAD
-            if self._restrictions:
-                ret += ' & %r' % self._restrictions
-        else:
-            rel = self.project(*self.heading.non_blobs)  # project out blobs
-            limit = config['display.limit']
-            width = config['display.width']
-
-            tups = rel.fetch(limit=limit)
-            columns = rel.heading.names
-
-            widths = {f: min(max([len(f)] + [len(str(e)) for e in tups[f]])+2,width) for f in columns}
-
-            templates = {f:'%%-%d.%ds|' % (widths[f]-1, widths[f]-1) for f in columns}
-            repr_string = ' '.join([templates[column] % column for column in columns]) + '\n'
-            repr_string += '-'.join(['-' + '-' * (widths[column] - 2) + '+' for column in columns]) + '\n'
-            for tup in tups:
-                repr_string += ' '.join([templates[column] % tup[column] for column in columns]) + '\n'
-            if len(rel) > limit:
-                repr_string += '...\n'
-            repr_string += ' (%d tuples)\n' % len(rel)
-            return repr_string
-
-        return ret
-=======
             if self.restrictions:
                 ret += ' & %r' % self.restrictions
             return ret
@@ -368,7 +343,6 @@
             '\n'.join(' '.join(templates[f] % tup[f] for f in columns) for tup in tups) +
             ('\n...\n' if len(rel) > limit else '\n') +
             ' (%d tuples)\n' % len(rel))
->>>>>>> 3b1d915c
 
     def _repr_html_(self):
         limit = config['display.limit']
