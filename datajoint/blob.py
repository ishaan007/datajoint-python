"""
Provides serialization methods for numpy.ndarrays that ensure compatibility with Matlab.
"""

import zlib
from functools import reduce
from itertools import repeat
from collections import OrderedDict, Mapping, Iterable
from decimal import Decimal
from datetime import datetime
import numpy as np
from .errors import DataJointError

mxClassID = OrderedDict((
    # see http://www.mathworks.com/help/techdoc/apiref/mxclassid.html
    ('mxUNKNOWN_CLASS', None),
    ('mxCELL_CLASS', None),
    ('mxSTRUCT_CLASS', None),
    ('mxLOGICAL_CLASS', np.dtype('bool')),
    ('mxCHAR_CLASS', np.dtype('c')),
    ('mxVOID_CLASS', None),
    ('mxDOUBLE_CLASS', np.dtype('float64')),
    ('mxSINGLE_CLASS', np.dtype('float32')),
    ('mxINT8_CLASS', np.dtype('int8')),
    ('mxUINT8_CLASS', np.dtype('uint8')),
    ('mxINT16_CLASS', np.dtype('int16')),
    ('mxUINT16_CLASS', np.dtype('uint16')),
    ('mxINT32_CLASS', np.dtype('int32')),
    ('mxUINT32_CLASS', np.dtype('uint32')),
    ('mxINT64_CLASS', np.dtype('int64')),
    ('mxUINT64_CLASS', np.dtype('uint64')),
    ('mxFUNCTION_CLASS', None)))

rev_class_id = {dtype: i for i, dtype in enumerate(mxClassID.values())}
dtype_list = list(mxClassID.values())
type_names = list(mxClassID)

decode_lookup = {
    b'ZL123\0': zlib.decompress
}


class BlobReader:
    def __init__(self, blob, squeeze=False, as_dict=False):
        self._squeeze = squeeze
        self._blob = blob
        self._pos = 0
        self._as_dict = as_dict

    @property
    def pos(self):
        return self._pos

    @pos.setter
    def pos(self, val):
        self._pos = val

    def reset(self):
        self.pos = 0

    def decompress(self):
        for pattern, decoder in decode_lookup.items():
            if self._blob[self.pos:].startswith(pattern):
                self.pos += len(pattern)
                blob_size = self.read_value('uint64')
                blob = decoder(self._blob[self.pos:])
                assert len(blob) == blob_size
                self._blob = blob
                self._pos = 0
                break

    def unpack(self):
        self.decompress()
        blob_format = self.read_string()
        if blob_format == 'mYm':
            return self.read_mym_data(n_bytes=-1)

    def read_mym_data(self, n_bytes=None):
        if n_bytes is not None:
            if n_bytes == -1:
                n_bytes = len(self._blob) - self.pos
            n_bytes -= 1

        type_id = self.read_value('c')
        if type_id == b'A':
            return self.read_array(n_bytes=n_bytes)
        elif type_id == b'S':
            return self.read_structure(n_bytes=n_bytes)
        elif type_id == b'C':
            return self.read_cell_array(n_bytes=n_bytes)

    def read_array(self, advance=True, n_bytes=None):
        start = self.pos
        n_dims = int(self.read_value('uint64'))
        shape = self.read_value('uint64', count=n_dims)
        n_elem = int(np.prod(shape))
        dtype_id = self.read_value('uint32')
        dtype = dtype_list[dtype_id]
        is_complex = self.read_value('uint32')

        if type_names[dtype_id] == 'mxCHAR_CLASS':
            data = self.read_value(dtype, count=2 * n_elem)
            data = data[::2].astype('U1')
            if n_dims == 2 and shape[0] == 1 or n_dims == 1:
                compact = data.squeeze()
                data = compact if compact.shape == () else np.array(''.join(data.squeeze()))
                shape = (1,)
        else:
            if is_complex:
                n_elem *= 2 # read real and imaginary parts
            data = self.read_value(dtype, count=n_elem)
            if is_complex:
                data = data[:n_elem//2] + 1j * data[n_elem//2:]

        if n_bytes is not None:
            assert self.pos - start == n_bytes

        if not advance:
            self.pos = start

        return self.squeeze(data.reshape(shape, order='F'))

    def read_structure(self, advance=True, n_bytes=None):
        start = self.pos
        n_dims = self.read_value('uint64').item()
        shape = self.read_value('uint64', count=n_dims)
        n_elem = int(np.prod(shape))
        n_field = int(self.read_value('uint32'))
        if not n_field:
            return np.array(None)  # empty array
        field_names = [self.read_string() for _ in range(n_field)]
        raw_data = [
            tuple(self.read_mym_data(n_bytes=int(self.read_value('uint64'))) for _ in range(n_field))
            for __ in range(n_elem)]

        assert n_bytes is None or self.pos - start == n_bytes

        if not advance:
            self.pos = start
        if self._as_dict and n_elem == 1:
            return dict(zip(field_names, raw_data[0]))
        else:
            data = np.rec.array(raw_data, dtype=list(zip(field_names, repeat(np.object))))
            return self.squeeze(data.reshape(shape, order='F'))

    def squeeze(self, array):
        """
        Simplify the input array - squeeze out all singleton
        dimensions and also convert a zero dimensional array into array scalar
        """
        if not self._squeeze:
            return array
        array = array.copy().squeeze()
        if array.ndim == 0:
            array = array[()]
        return array

    def read_cell_array(self, advance=True, n_bytes=None):
        start = self.pos
        n_dims = self.read_value('uint64').item()
        shape = self.read_value('uint64', count=n_dims)
        n_elem = int(np.prod(shape))
        data = np.empty(n_elem, dtype=np.object)
        for i in range(n_elem):
            nb = self.read_value('uint64').item()
            data[i] = self.read_mym_data(n_bytes=nb)
        if n_bytes is not None:
            assert self.pos - start == n_bytes
        if not advance:
            self.pos = start
        return data

    def read_string(self, advance=True):
        """
        Read a string terminated by null byte '\0'. The returned string
        object is ASCII decoded, and will not include the terminating null byte.
        """
        target = self._blob.find(b'\0', self.pos)
        assert target >= self._pos
        data = self._blob[self._pos:target]
        if advance:
            self._pos = target + 1
        return data.decode('ascii')

    def read_value(self, dtype='uint64', count=1, advance=True):
        """
        Read one or more scalars of the indicated dtype. Count specifies the number of
        scalars to be read in.
        """
        data = np.frombuffer(self._blob, dtype=dtype, count=count, offset=self.pos)
        if advance:
            # probably the same thing as data.nbytes * 8
            self._pos += data.dtype.itemsize * data.size
        if count == 1:
            data = data[0]
        return data

    def __repr__(self):
        return repr(self._blob[self.pos:])

    def __str__(self):
        return str(self._blob[self.pos:])


def pack(obj, compress=True):
    blob = b"mYm\0"
    blob += pack_obj(obj)

    if compress:
        compressed = b'ZL123\0' + np.uint64(len(blob)).tostring() + zlib.compress(blob)
        if len(compressed) < len(blob):
            blob = compressed

    return blob


def pack_obj(obj):
    blob = b''
    if isinstance(obj, np.ndarray):
        blob += pack_array(obj)
    elif isinstance(obj, Mapping):
        blob += pack_dict(obj)
    elif isinstance(obj, str):
        blob += pack_array(np.array(obj, dtype=np.dtype('c')))
    elif isinstance(obj, Iterable):
        blob += pack_array(np.array(list(obj)))
<<<<<<< HEAD
    elif isinstance(obj, (int, float, np.float32, np.float64)):
=======
    elif isinstance(obj, (int, float, np.float32, np.float64, np.int64, np.uint64,
                          np.int32, np.uint32, np.int16, np.uint16, np.int8, np.uint8)):
>>>>>>> 90399e2f
        blob += pack_array(np.array(obj))
    elif isinstance(obj, Decimal):
        blob += pack_array(np.array(np.float64(obj)))
    elif isinstance(obj, datetime):
        blob += pack_obj(str(obj))
    else:
        raise DataJointError("Packing object of type %s currently not supported!" % type(obj))

    return blob


def pack_array(array):
    if not isinstance(array, np.ndarray):
        raise ValueError("argument must be a numpy array!")

    blob = b"A"
    blob += np.array((len(array.shape), ) + array.shape, dtype=np.uint64).tostring()

    is_complex = np.iscomplexobj(array)
    if is_complex:
        array, imaginary = np.real(array), np.imag(array)

    type_id = rev_class_id[array.dtype]

    if dtype_list[type_id] is None:
        raise DataJointError("Type %s is ambiguous or unknown" % array.dtype)

    blob += np.array(type_id, dtype=np.uint32).tostring()

    blob += np.int32(is_complex).tostring()
    if type_names[type_id] == 'mxCHAR_CLASS':
        blob += ('\x00'.join(array.tostring(order='F').decode()) + '\x00').encode()
    else:
        blob += array.tostring(order='F')

    if is_complex:
        blob += imaginary.tostring(order='F')

    return blob


def pack_string(value):
    return value.encode('ascii') + b'\0'


def pack_dict(obj):
    """
    Write dictionary object as a singular structure array
    :param obj: a dict-like object to serialize.
    """
    blob = (
        b'S' +
        np.array((1, 1), dtype=np.uint64).tostring() +  # dimensionality and dimensions
        np.array(len(obj), dtype=np.uint32).tostring() +  # number of fields
        reduce(lambda x, y: x + y, map(pack_string, obj)))  # write field names

    for v in obj.values():
        blob_part = pack_obj(v)
        blob += np.array(len(blob_part), dtype=np.uint64).tostring() + blob_part

    return blob


def unpack(blob, **kwargs):
    if blob is None:
        return None
    return BlobReader(blob, **kwargs).unpack()
<|MERGE_RESOLUTION|>--- conflicted
+++ resolved
@@ -224,12 +224,8 @@
         blob += pack_array(np.array(obj, dtype=np.dtype('c')))
     elif isinstance(obj, Iterable):
         blob += pack_array(np.array(list(obj)))
-<<<<<<< HEAD
-    elif isinstance(obj, (int, float, np.float32, np.float64)):
-=======
     elif isinstance(obj, (int, float, np.float32, np.float64, np.int64, np.uint64,
                           np.int32, np.uint32, np.int16, np.uint16, np.int8, np.uint8)):
->>>>>>> 90399e2f
         blob += pack_array(np.array(obj))
     elif isinstance(obj, Decimal):
         blob += pack_array(np.array(np.float64(obj)))
