"""
(De)serialization methods for python datatypes and numpy.ndarrays with provisions for mutual 
compatibility with Matlab-based serialization implemented by mYm.
"""

import zlib
from itertools import repeat
import collections
<<<<<<< HEAD
from collections import OrderedDict
=======
>>>>>>> 905ab66b
from decimal import Decimal
import datetime
import uuid
import numpy as np
from .errors import DataJointError
from .utils import OrderedDict



mxClassID = OrderedDict((
    # see http://www.mathworks.com/help/techdoc/apiref/mxclassid.html
    ('mxUNKNOWN_CLASS', None),
    ('mxCELL_CLASS', None),
    ('mxSTRUCT_CLASS', None),
    ('mxLOGICAL_CLASS', np.dtype('bool')),
    ('mxCHAR_CLASS', np.dtype('c')),
    ('mxVOID_CLASS', np.dtype('O')),
    ('mxDOUBLE_CLASS', np.dtype('float64')),
    ('mxSINGLE_CLASS', np.dtype('float32')),
    ('mxINT8_CLASS', np.dtype('int8')),
    ('mxUINT8_CLASS', np.dtype('uint8')),
    ('mxINT16_CLASS', np.dtype('int16')),
    ('mxUINT16_CLASS', np.dtype('uint16')),
    ('mxINT32_CLASS', np.dtype('int32')),
    ('mxUINT32_CLASS', np.dtype('uint32')),
    ('mxINT64_CLASS', np.dtype('int64')),
    ('mxUINT64_CLASS', np.dtype('uint64')),
    ('mxFUNCTION_CLASS', None)))

rev_class_id = {dtype: i for i, dtype in enumerate(mxClassID.values())}
dtype_list = list(mxClassID.values())
type_names = list(mxClassID)

compression = {
    b'ZL123\0': zlib.decompress
}

bypass_serialization = False  # runtime setting to bypass blob (en|de)code


def len_u64(obj):
    return np.uint64(len(obj)).tobytes()


def len_u32(obj):
    return np.uint32(len(obj)).tobytes()


class MatCell(np.ndarray):
    """ a numpy ndarray representing a Matlab cell array """
    pass


class MatStruct(np.recarray):
    """ numpy.recarray representing a Matlab struct array """
    pass


class Blob:
    def __init__(self, squeeze=False):
        self._squeeze = squeeze
        self._blob = None
        self._pos = 0
        self.protocol = None

    def set_dj0(self):
        self.protocol = b"dj0\0"  # when using new blob features
            
    def squeeze(self, array, convert_to_scalar=True):
        """
        Simplify the input array - squeeze out all singleton dimensions.
        If convert_to_scalar, then convert zero-dimensional arrays to scalars
        """
        if not self._squeeze:
            return array
        array = array.squeeze()
        return array.item() if array.ndim == 0 and convert_to_scalar else array

    def unpack(self, blob):
        self._blob = blob
        try:
            # decompress
            prefix = next(p for p in compression if self._blob[self._pos:].startswith(p))
        except StopIteration:
            pass  # assume uncompressed but could be unrecognized compression
        else:
            self._pos += len(prefix)
            blob_size = self.read_value('uint64')
            blob = compression[prefix](self._blob[self._pos:])
            assert len(blob) == blob_size
            self._blob = blob
            self._pos = 0
        blob_format = self.read_zero_terminated_string()
        if blob_format in ('mYm', 'dj0'):
            return self.read_blob(n_bytes=len(self._blob) - self._pos)

    def read_blob(self, n_bytes=None):
        start = self._pos
        data_structure_code = chr(self.read_value('uint8'))
        try:
            call = {
                # MATLAB-compatible, inherited from original mYm
                "A": self.read_array,         # matlab-compatible numeric arrays and scalars with ndim==0
                "P": self.read_sparse_array,  # matlab sparse array -- not supported yet
                "S": self.read_struct,        # matlab struct array
                "C": self.read_cell_array,    # matlab cell array
                # Python-native
                "\xFF": self.read_none,      # None
                "\1": self.read_tuple,     # a Sequence
                "\2": self.read_list,      # a MutableSequence
                "\3": self.read_set,       # a Set
                "\4": self.read_dict,      # a Mapping
                "\5": self.read_string,    # a UTF8-encoded string
                "\6": self.read_bytes,     # a ByteString
                "F": self.read_recarray,   # numpy array with fields, including recarrays
                "d": self.read_decimal,    # a decimal
                "t": self.read_datetime,   # date, time, or datetime
                "u": self.read_uuid,       # UUID
            }[data_structure_code]
        except KeyError:
            raise DataJointError('Unknown data structure code "%s"' % data_structure_code)
        v = call()
        if n_bytes is not None and self._pos - start != n_bytes:
            raise DataJointError('Blob length check failed! Invalid blob')
        return v

    def pack_blob(self, obj):
        # original mYm-based serialization from datajoint-matlab
        if isinstance(obj, MatCell):
            return self.pack_cell_array(obj)
        if isinstance(obj, MatStruct):
            return self.pack_struct(obj)
        if isinstance(obj, np.ndarray) and obj.dtype.fields is None:
            return self.pack_array(obj)

        # blob types in the expanded dj0 blob format
        self.set_dj0()
        if isinstance(obj, np.ndarray) and obj.dtype.fields:
            return self.pack_recarray(np.array(obj))
        if isinstance(obj, np.number):
            return self.pack_array(np.array(obj))
<<<<<<< HEAD
        if isinstance(obj, (bool, np.bool)):
=======
        if isinstance(obj, (bool, np.bool, np.bool_)):
>>>>>>> 905ab66b
            return self.pack_array(np.array(obj))
        if isinstance(obj, float):
            return self.pack_array(np.array(obj, dtype=np.float64))
        if isinstance(obj, int):
            return self.pack_array(np.array(obj, dtype=np.int64))
        if isinstance(obj, (datetime.datetime, datetime.date, datetime.time)):
            return self.pack_datetime(obj)
        if isinstance(obj, Decimal):
            return self.pack_decimal(obj)
        if isinstance(obj, uuid.UUID):
            return self.pack_uuid(obj)
        if isinstance(obj, collections.Mapping):
            return self.pack_dict(obj)
        if isinstance(obj, str):
            return self.pack_string(obj)
        if isinstance(obj, collections.ByteString):
            return self.pack_bytes(obj)
        if isinstance(obj, collections.MutableSequence):
            return self.pack_list(obj)
        if isinstance(obj, collections.Sequence):
            return self.pack_tuple(obj)
        if isinstance(obj, collections.Set):
            return self.pack_set(obj)
        if obj is None:
            return self.pack_none()
        raise DataJointError("Packing object of type %s currently not supported!" % type(obj))

    def read_array(self):
        n_dims = int(self.read_value('uint64'))
        shape = self.read_value('uint64', count=n_dims)
        n_elem = np.prod(shape, dtype=int)
        dtype_id, is_complex = self.read_value('uint32', 2)
        dtype = dtype_list[dtype_id]

        if type_names[dtype_id] == 'mxVOID_CLASS':
            data = np.array(
                list(self.read_blob(self.read_value()) for _ in range(n_elem)), dtype=np.dtype('O'))
        elif type_names[dtype_id] == 'mxCHAR_CLASS':
            # compensate for MATLAB packing of char arrays
            data = self.read_value(dtype, count=2 * n_elem)
            data = data[::2].astype('U1')
            if n_dims == 2 and shape[0] == 1 or n_dims == 1:
                compact = data.squeeze()
                data = compact if compact.shape == () else np.array(''.join(data.squeeze()))
                shape = (1,)
        else:
            data = self.read_value(dtype, count=n_elem)
            if is_complex:
                data = data + 1j * self.read_value(dtype, count=n_elem)
        return self.squeeze(data.reshape(shape, order="F"))

    def pack_array(self, array):
        """
        Serialize an np.ndarray into bytes.  Scalars are encoded with ndim=0.
        """
        blob = b"A" + np.uint64(array.ndim).tobytes() + np.array(array.shape, dtype=np.uint64).tobytes()
        is_complex = np.iscomplexobj(array)
        if is_complex:
            array, imaginary = np.real(array), np.imag(array)
<<<<<<< HEAD
        type_id = rev_class_id[array.dtype]
=======
        type_id = (rev_class_id[array.dtype] if array.dtype.char != 'U'
                else rev_class_id[np.dtype('O')])
>>>>>>> 905ab66b
        if dtype_list[type_id] is None:
            raise DataJointError("Type %s is ambiguous or unknown" % array.dtype)

        blob += np.array([type_id, is_complex], dtype=np.uint32).tobytes()
        if type_names[type_id] == 'mxVOID_CLASS':  # array of dtype('O')
            blob += b"".join(len_u64(it) + it for it in (self.pack_blob(e) for e in array.flatten(order="F")))
            self.set_dj0()  # not supported by original mym
        elif type_names[type_id] == 'mxCHAR_CLASS':  # array of dtype('c')
            blob += array.view(np.uint8).astype(np.uint16).tobytes()  # convert to 16-bit chars for MATLAB
        else:  # numeric arrays
            if array.ndim == 0:  # not supported by original mym
                self.set_dj0()
            blob += array.tobytes(order="F")
            if is_complex:
                blob += imaginary.tobytes(order="F")
        return blob

    def read_recarray(self):
        """
        Serialize an np.ndarray with fields, including recarrays
        """
        n_fields = self.read_value('uint32')
        if not n_fields:
            return np.array(None)  # empty array
        field_names = [self.read_zero_terminated_string() for _ in range(n_fields)]
        arrays = [self.read_blob() for _ in range(n_fields)]
        rec = np.empty(arrays[0].shape, np.dtype([(f, t.dtype) for f, t in zip(field_names, arrays)]))
        for f, t in zip(field_names, arrays):
            rec[f] = t
        return rec.view(np.recarray)

    def pack_recarray(self, array):
        """ Serialize a Matlab struct array """
<<<<<<< HEAD
        return (b"F" + len_u32(array) +  # number of fields
=======
        return (b"F" + len_u32(array.dtype) +  # number of fields
>>>>>>> 905ab66b
                '\0'.join(array.dtype.names).encode() + b"\0" +  # field names
                b"".join(self.pack_recarray(array[f]) if array[f].dtype.fields else self.pack_array(array[f])
                         for f in array.dtype.names))

    def read_sparse_array(self):
        raise DataJointError('datajoint-python does not yet support sparse arrays. Issue (#590)')

    def read_decimal(self):
        return Decimal(self.read_string())

    @staticmethod
    def pack_decimal(d):
        s = str(d)
        return b"d" + len_u64(s) + s.encode()

    def read_string(self):
        return self.read_binary(self.read_value()).decode()

    @staticmethod
    def pack_string(s):
        blob = s.encode()
        return b"\5" + len_u64(blob) + blob
    
    def read_bytes(self):
        return self.read_binary(self.read_value())
    
    @staticmethod
    def pack_bytes(s):
        return b"\6" + len_u64(s) + s

    def read_none(self):
        pass

    @staticmethod
    def pack_none():
        return b"\xFF"

    def read_tuple(self):
        return tuple(self.read_blob(self.read_value()) for _ in range(self.read_value()))

    def pack_tuple(self, t):
        return b"\1" + len_u64(t) + b"".join(
            len_u64(it) + it for it in (self.pack_blob(i) for i in t))

    def read_list(self):
        return list(self.read_blob(self.read_value()) for _ in range(self.read_value()))

    def pack_list(self, t):
        return b"\2" + len_u64(t) + b"".join(
            len_u64(it) + it for it in (self.pack_blob(i) for i in t))

    def read_set(self):
        return set(self.read_blob(self.read_value()) for _ in range(self.read_value()))

    def pack_set(self, t):
        return b"\3" + len_u64(t) + b"".join(
            len_u64(it) + it for it in (self.pack_blob(i) for i in t))

    def read_dict(self):
<<<<<<< HEAD
        return dict((self.read_blob(self.read_value()), self.read_blob(self.read_value()))
=======
        return OrderedDict((self.read_blob(self.read_value()), self.read_blob(self.read_value()))
>>>>>>> 905ab66b
                    for _ in range(self.read_value()))

    def pack_dict(self, d):
        return b"\4" + len_u64(d) + b"".join(
            b"".join((len_u64(it) + it) for it in packed)
            for packed in (map(self.pack_blob, pair) for pair in d.items()))

    def read_struct(self):
        """deserialize matlab stuct"""
        n_dims = self.read_value()
        shape = self.read_value(count=n_dims)
        n_elem = np.prod(shape, dtype=int)
        n_fields = self.read_value('uint32')
        if not n_fields:
            return np.array(None)  # empty array
        field_names = [self.read_zero_terminated_string() for _ in range(n_fields)]
        raw_data = [
            tuple(self.read_blob(n_bytes=int(self.read_value('uint64'))) for _ in range(n_fields))
            for __ in range(n_elem)]
        data = np.array(raw_data, dtype=list(zip(field_names, repeat(np.object))))
        return self.squeeze(data.reshape(shape, order="F"), convert_to_scalar=False).view(MatStruct)

    def pack_struct(self, array):
        """ Serialize a Matlab struct array """
        return (b"S" + np.array((array.ndim,) + array.shape, dtype=np.uint64).tobytes() +  # dimensionality
                len_u32(array.dtype.names) +  # number of fields
                "\0".join(array.dtype.names).encode() + b"\0" +  # field names
                b"".join(len_u64(it) + it for it in (
                    self.pack_blob(e) for rec in array.flatten(order="F") for e in rec)))  # values

    def read_cell_array(self):
        """ deserialize MATLAB cell array """
        n_dims = self.read_value()
        shape = self.read_value(count=n_dims)
        n_elem = int(np.prod(shape))
        result = [self.read_blob(n_bytes=self.read_value()) for _ in range(n_elem)]
        return (self.squeeze(np.array(result).reshape(shape, order="F"), convert_to_scalar=False)).view(MatCell)

    def pack_cell_array(self, array):
        return (b"C" + np.array((array.ndim,) + array.shape, dtype=np.uint64).tobytes() +
                b"".join(len_u64(it) + it for it in (self.pack_blob(e) for e in array.flatten(order="F"))))

    def read_datetime(self):
        """ deserialize datetime.date, .time, or .datetime """
        date, time = self.read_value('int32'), self.read_value('int64')
        date = datetime.date(
            year=date // 10000,
            month=(date // 100) % 100,
            day=date % 100) if date >= 0 else None
        time = datetime.time(
            hour=(time // 10000000000) % 100,
            minute=(time // 100000000) % 100,
            second=(time // 1000000) % 100,
            microsecond=time % 1000000) if time >= 0 else None
        return time and date and datetime.datetime.combine(date, time) or time or date

    @staticmethod
    def pack_datetime(d):
        if isinstance(d, datetime.datetime):
            date, time = d.date(), d.time()
        elif isinstance(d, datetime.date):
            date, time = d, None
        else:
            date, time = None, d
        return b"t" + (
            np.int32(-1 if date is None else (date.year*100 + date.month)*100 + date.day).tobytes() +
            np.int64(-1 if time is None else
                     ((time.hour*100 + time.minute)*100 + time.second)*1000000 + time.microsecond).tobytes())

    def read_uuid(self):
        q = self.read_binary(16)
        return uuid.UUID(bytes=q)

    @staticmethod
    def pack_uuid(obj):
        return b"u" + obj.bytes

    def read_zero_terminated_string(self):
        target = self._blob.find(b'\0', self._pos)
        data = self._blob[self._pos:target].decode()
        self._pos = target + 1
        return data
        
    def read_value(self, dtype='uint64', count=1):
        data = np.frombuffer(self._blob, dtype=dtype, count=count, offset=self._pos)
        self._pos += data.dtype.itemsize * data.size
        return data[0] if count == 1 else data

    def read_binary(self, size):
        self._pos += int(size)
        return self._blob[self._pos-int(size):self._pos]

    def pack(self, obj, compress):
        self.protocol = b"mYm\0"  # will be replaced with dj0 if new features are used
        blob = self.pack_blob(obj)  # this may reset the protocol and must precede protocol evaluation
        blob = self.protocol + blob
        if compress and len(blob) > 1000:
            compressed = b'ZL123\0' + len_u64(blob) + zlib.compress(blob)
            if len(compressed) < len(blob):
                blob = compressed
        return blob


def pack(obj, compress=True):
    if bypass_serialization:
        # provide a way to move blobs quickly without de/serialization
        assert isinstance(obj, bytes) and obj.startswith((b'ZL123\0', b'mYm\0', b'dj0\0'))
        return obj
    return Blob().pack(obj, compress=compress)


def unpack(blob, squeeze=False):
    if bypass_serialization:
        # provide a way to move blobs quickly without de/serialization
        assert isinstance(blob, bytes) and blob.startswith((b'ZL123\0', b'mYm\0', b'dj0\0'))
        return blob
    if blob is not None:
        return Blob(squeeze=squeeze).unpack(blob)<|MERGE_RESOLUTION|>--- conflicted
+++ resolved
@@ -6,17 +6,12 @@
 import zlib
 from itertools import repeat
 import collections
-<<<<<<< HEAD
-from collections import OrderedDict
-=======
->>>>>>> 905ab66b
 from decimal import Decimal
 import datetime
 import uuid
 import numpy as np
 from .errors import DataJointError
 from .utils import OrderedDict
-
 
 
 mxClassID = OrderedDict((
@@ -151,11 +146,7 @@
             return self.pack_recarray(np.array(obj))
         if isinstance(obj, np.number):
             return self.pack_array(np.array(obj))
-<<<<<<< HEAD
-        if isinstance(obj, (bool, np.bool)):
-=======
         if isinstance(obj, (bool, np.bool, np.bool_)):
->>>>>>> 905ab66b
             return self.pack_array(np.array(obj))
         if isinstance(obj, float):
             return self.pack_array(np.array(obj, dtype=np.float64))
@@ -215,12 +206,8 @@
         is_complex = np.iscomplexobj(array)
         if is_complex:
             array, imaginary = np.real(array), np.imag(array)
-<<<<<<< HEAD
-        type_id = rev_class_id[array.dtype]
-=======
         type_id = (rev_class_id[array.dtype] if array.dtype.char != 'U'
                 else rev_class_id[np.dtype('O')])
->>>>>>> 905ab66b
         if dtype_list[type_id] is None:
             raise DataJointError("Type %s is ambiguous or unknown" % array.dtype)
 
@@ -254,11 +241,7 @@
 
     def pack_recarray(self, array):
         """ Serialize a Matlab struct array """
-<<<<<<< HEAD
-        return (b"F" + len_u32(array) +  # number of fields
-=======
         return (b"F" + len_u32(array.dtype) +  # number of fields
->>>>>>> 905ab66b
                 '\0'.join(array.dtype.names).encode() + b"\0" +  # field names
                 b"".join(self.pack_recarray(array[f]) if array[f].dtype.fields else self.pack_array(array[f])
                          for f in array.dtype.names))
@@ -318,11 +301,7 @@
             len_u64(it) + it for it in (self.pack_blob(i) for i in t))
 
     def read_dict(self):
-<<<<<<< HEAD
-        return dict((self.read_blob(self.read_value()), self.read_blob(self.read_value()))
-=======
         return OrderedDict((self.read_blob(self.read_value()), self.read_blob(self.read_value()))
->>>>>>> 905ab66b
                     for _ in range(self.read_value()))
 
     def pack_dict(self, d):
