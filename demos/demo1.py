# -*- coding: utf-8 -*-
"""
Created on Tue Aug 26 17:42:52 2014

@author: dimitri
"""

import datajoint as dj

print("Welcome to the database 'demo1'")

conn = dj.conn()   # connect to database; conn must be defined in module namespace
conn.bind(module=__name__, dbname='dj_test')  # bind this module to the database

<<<<<<< HEAD

=======
>>>>>>> 90c597e0
class Subject(dj.Base):
    _definition = """
    demo1.Subject (manual)     # Basic subject info
    subject_id       : int     # internal subject id
    ---
    real_id                     :  varchar(40)    #  real-world name
    species = "mouse"           : enum('mouse', 'monkey', 'human')   # species
    date_of_birth=null          : date                          # animal's date of birth
    sex="unknown"               : enum('M','F','unknown')       #
    caretaker="Unknown"         : varchar(20)                   # person responsible for working with this subject
    animal_notes=""             : varchar(4096)                 # strain, genetic manipulations, etc
    """


class Experiment(dj.Base):
    _definition = """
    demo1.Experiment (manual)     # Basic subject info
    -> demo1.Subject
    experiment          : smallint   # experiment number for this subject
    ---
    experiment_date                 : date        # experiment start date
    experiment_notes=""             : varchar(4096)
    experiment_ts=CURRENT_TIMESTAMP : timestamp   # automatic timestamp
    """


class Session(dj.Base):
    _definition = """
    demo1.Session (manual)   # a two-photon imaging session
    -> demo1.Experiment
    session_id    : tinyint  # two-photon session within this experiment
    -----------
    setup      : tinyint   # experimental setup
    lens       : tinyint   # lens e.g.: 10x, 20x. 25x, 60x
    """


class Scan(dj.Base):
    _definition = """
    demo1.Scan (manual)   # a two-photon imaging session
    -> demo1.Session
    scan_id : tinyint  # two-photon session within this experiment
    ----
    setup      : tinyint   # experimental setup
    lens       : tinyint   # lens e.g.: 10x, 20x. 25x, 60x
    """
<|MERGE_RESOLUTION|>--- conflicted
+++ resolved
@@ -12,10 +12,7 @@
 conn = dj.conn()   # connect to database; conn must be defined in module namespace
 conn.bind(module=__name__, dbname='dj_test')  # bind this module to the database
 
-<<<<<<< HEAD
 
-=======
->>>>>>> 90c597e0
 class Subject(dj.Base):
     _definition = """
     demo1.Subject (manual)     # Basic subject info
@@ -49,7 +46,7 @@
     session_id    : tinyint  # two-photon session within this experiment
     -----------
     setup      : tinyint   # experimental setup
-    lens       : tinyint   # lens e.g.: 10x, 20x. 25x, 60x
+    lens       : tinyint   # lens e.g.: 10x, 20x, 25x, 60x
     """
 
 
@@ -59,6 +56,7 @@
     -> demo1.Session
     scan_id : tinyint  # two-photon session within this experiment
     ----
-    setup      : tinyint   # experimental setup
-    lens       : tinyint   # lens e.g.: 10x, 20x. 25x, 60x
-    """
+    depth  :   float    #  depth from surface
+    wavelength : smallint  # (nm)  laser wavelength
+    mwatts: numeric(4,1)  # (mW) laser power to brain
+    """