from operator import itemgetter, attrgetter
import itertools
from nose.tools import assert_true
from numpy.testing import assert_array_equal, assert_equal
import numpy as np

from . import schema
import datajoint as dj


class TestFetch:
    def __init__(self):
        self.subject = schema.Subject()
        self.lang = schema.Language()

    def test_getitem(self):
        """Testing Fetch.__getitem__"""

        np.testing.assert_array_equal(sorted(self.subject.project().fetch(), key=itemgetter(0)),
                                      sorted(self.subject.fetch[dj.key], key=itemgetter(0)),
                                      'Primary key is not returned correctly')

        tmp = self.subject.fetch(order_by=['subject_id'])

        for column, field in zip(self.subject.fetch[:], [e[0] for e in tmp.dtype.descr]):
            np.testing.assert_array_equal(sorted(tmp[field]), sorted(column), 'slice : does not work correctly')

        subject_notes, key, real_id = self.subject.fetch['subject_notes', dj.key, 'real_id']
        #
        np.testing.assert_array_equal(sorted(subject_notes), sorted(tmp['subject_notes']))
        np.testing.assert_array_equal(sorted(real_id), sorted(tmp['real_id']))
        np.testing.assert_array_equal(sorted(key, key=itemgetter(0)),
                                      sorted(self.subject.project().fetch(), key=itemgetter(0)))

        for column, field in zip(self.subject.fetch['subject_id'::2], [e[0] for e in tmp.dtype.descr][::2]):
            np.testing.assert_array_equal(sorted(tmp[field]), sorted(column), 'slice : does not work correctly')

    def test_order_by(self):
        """Tests order_by sorting order"""
        langs = schema.Language.contents

        for ord_name, ord_lang in itertools.product(*2 * [['ASC', 'DESC']]):
            cur = self.lang.fetch.order_by('name ' + ord_name, 'language ' + ord_lang)()
            langs.sort(key=itemgetter(1), reverse=ord_lang == 'DESC')
            langs.sort(key=itemgetter(0), reverse=ord_name == 'DESC')
            for c, l in zip(cur, langs):
                assert_true(np.all(cc == ll for cc, ll in zip(c, l)), 'Sorting order is different')

    def test_order_by_default(self):
        """Tests order_by sorting order with defaults"""
        langs = schema.Language.contents

        cur = self.lang.fetch.order_by('language', 'name DESC')()
        langs.sort(key=itemgetter(0), reverse=True)
        langs.sort(key=itemgetter(1), reverse=False)

        for c, l in zip(cur, langs):
            assert_true(np.all([cc == ll for cc, ll in zip(c, l)]), 'Sorting order is different')

    def test_order_by_direct(self):
        """Tests order_by sorting order passing it to __call__"""
        langs = schema.Language.contents

        cur = self.lang.fetch(order_by=['language', 'name DESC'])
        langs.sort(key=itemgetter(0), reverse=True)
        langs.sort(key=itemgetter(1), reverse=False)
        for c, l in zip(cur, langs):
            assert_true(np.all([cc == ll for cc, ll in zip(c, l)]), 'Sorting order is different')

    def test_limit_to(self):
        """Test the limit_to function """
        langs = schema.Language.contents

<<<<<<< HEAD
        cur = self.lang.fetch.limit(4)(order_by=['language', 'name DESC'])
        langs.sort(key=itemgetter(1), reverse=True)
        langs.sort(key=itemgetter(2), reverse=False)
=======
        cur = self.lang.fetch.limit_to(4)(order_by=['language', 'name DESC'])
        langs.sort(key=itemgetter(0), reverse=True)
        langs.sort(key=itemgetter(1), reverse=False)
>>>>>>> f6fcd181
        assert_equal(len(cur), 4, 'Length is not correct')
        for c, l in list(zip(cur, langs))[:4]:
            assert_true(np.all([cc == ll for cc, ll in zip(c, l)]), 'Sorting order is different')

    def test_from_to(self):
        """Test the from_to function """
        langs = schema.Language.contents

<<<<<<< HEAD
        cur = self.lang.fetch(offset=2, limit=4, order_by=['language', 'name DESC'])
        langs.sort(key=itemgetter(1), reverse=True)
        langs.sort(key=itemgetter(2), reverse=False)
=======
        cur = self.lang.fetch.from_to(2, 6)(order_by=['language', 'name DESC'])
        langs.sort(key=itemgetter(0), reverse=True)
        langs.sort(key=itemgetter(1), reverse=False)
>>>>>>> f6fcd181
        assert_equal(len(cur), 4, 'Length is not correct')
        for c, l in list(zip(cur, langs[2:6])):
            assert_true(np.all([cc == ll for cc, ll in zip(c, l)]), 'Sorting order is different')

    def test_iter(self):
        """Test iterator"""
        langs = schema.Language.contents

        cur = self.lang.fetch.order_by('language', 'name DESC')
        langs.sort(key=itemgetter(0), reverse=True)
        langs.sort(key=itemgetter(1), reverse=False)
        for (name, lang), (tname, tlang) in list(zip(cur, langs)):
            assert_true(name == tname and lang == tlang, 'Values are not the same')

    def test_keys(self):
        """test key iterator"""
        langs = schema.Language.contents
        langs.sort(key=itemgetter(0), reverse=True)
        langs.sort(key=itemgetter(1), reverse=False)

        cur = self.lang.fetch.order_by('language', 'name DESC')['name','language']
        cur2 = list(self.lang.fetch.order_by('language', 'name DESC').keys())

        for c, c2 in zip(zip(*cur), cur2):
            assert_true(c == tuple(c2.values()), 'Values are not the same')

    def test_fetch1(self):
        key = {'name': 'Edgar', 'language':'Japanese'}
        true = schema.Language.contents[-1]

        dat = (self.lang & key).fetch1()
        for k, (ke, c) in zip(true, dat.items()):
            assert_true(k == c == (self.lang & key).fetch1[ke], 'Values are not the same')

    def test_copy(self):
        """Test whether modifications copy the object"""
        f = self.lang.fetch
        f2 = f.order_by('name')
        assert_true(f.behavior['order_by'] is None and len(f2.behavior['order_by']) == 1, 'Object was not copied')
<|MERGE_RESOLUTION|>--- conflicted
+++ resolved
@@ -67,36 +67,24 @@
         for c, l in zip(cur, langs):
             assert_true(np.all([cc == ll for cc, ll in zip(c, l)]), 'Sorting order is different')
 
-    def test_limit_to(self):
-        """Test the limit_to function """
+    def test_limit(self):
+        """Test the limit function """
         langs = schema.Language.contents
 
-<<<<<<< HEAD
         cur = self.lang.fetch.limit(4)(order_by=['language', 'name DESC'])
-        langs.sort(key=itemgetter(1), reverse=True)
-        langs.sort(key=itemgetter(2), reverse=False)
-=======
-        cur = self.lang.fetch.limit_to(4)(order_by=['language', 'name DESC'])
         langs.sort(key=itemgetter(0), reverse=True)
         langs.sort(key=itemgetter(1), reverse=False)
->>>>>>> f6fcd181
         assert_equal(len(cur), 4, 'Length is not correct')
         for c, l in list(zip(cur, langs))[:4]:
             assert_true(np.all([cc == ll for cc, ll in zip(c, l)]), 'Sorting order is different')
 
-    def test_from_to(self):
-        """Test the from_to function """
+    def test_limit_offset(self):
+        """Test the limit and offset functions together"""
         langs = schema.Language.contents
 
-<<<<<<< HEAD
         cur = self.lang.fetch(offset=2, limit=4, order_by=['language', 'name DESC'])
-        langs.sort(key=itemgetter(1), reverse=True)
-        langs.sort(key=itemgetter(2), reverse=False)
-=======
-        cur = self.lang.fetch.from_to(2, 6)(order_by=['language', 'name DESC'])
         langs.sort(key=itemgetter(0), reverse=True)
         langs.sort(key=itemgetter(1), reverse=False)
->>>>>>> f6fcd181
         assert_equal(len(cur), 4, 'Length is not correct')
         for c, l in list(zip(cur, langs[2:6])):
             assert_true(np.all([cc == ll for cc, ll in zip(c, l)]), 'Sorting order is different')
